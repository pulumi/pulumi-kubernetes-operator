--- conflicted
+++ resolved
@@ -22,7 +22,7 @@
 	github.com/stretchr/testify v1.9.0
 	go.uber.org/mock v0.4.0
 	go.uber.org/zap v1.27.0
-	golang.org/x/oauth2 v0.20.0
+	golang.org/x/oauth2 v0.21.0
 	google.golang.org/grpc v1.65.0
 	google.golang.org/protobuf v1.34.2
 	k8s.io/api v0.30.1
@@ -155,10 +155,6 @@
 	golang.org/x/exp v0.0.0-20240604190554-fc45aab8b7f8 // indirect
 	golang.org/x/mod v0.18.0 // indirect
 	golang.org/x/net v0.26.0 // indirect
-<<<<<<< HEAD
-	golang.org/x/oauth2 v0.21.0 // indirect
-=======
->>>>>>> 2884fad4
 	golang.org/x/sync v0.7.0 // indirect
 	golang.org/x/sys v0.21.0 // indirect
 	golang.org/x/term v0.21.0 // indirect
