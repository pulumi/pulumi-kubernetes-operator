--- conflicted
+++ resolved
@@ -9,12 +9,7 @@
 
 type: application
 
-<<<<<<< HEAD
-version: 0.5.1
-=======
-
-version: 0.7.3
->>>>>>> ddf5a1d6
+version: 0.7.4
 appVersion: 1.14.0
 
 keywords:
