---
permissions: write-all # Equivalent to default permissions plus id-token: write
env:
  ESC_ACTION_OIDC_AUTH: true
  ESC_ACTION_OIDC_ORGANIZATION: pulumi
  ESC_ACTION_OIDC_REQUESTED_TOKEN_TYPE: urn:pulumi:token-type:access_token:organization
  ESC_ACTION_ENVIRONMENT: imports/github-secrets
  ESC_ACTION_EXPORT_ENVIRONMENT_VARIABLES: false
name: Command Dispatch for testing
on:
  issue_comment:
    types: [created, edited]

jobs:
  command-dispatch-for-testing:
    runs-on: ubuntu-latest
    steps:
<<<<<<< HEAD
      - name: Fetch secrets from ESC
        id: esc-secrets
        uses: pulumi/esc-action@v1
      - uses: actions/checkout@v2
      - name: Run Build
        uses: peter-evans/slash-command-dispatch@v2
=======
      - uses: actions/checkout@v4
      - uses: peter-evans/slash-command-dispatch@13bc09769d122a64f75aa5037256f6f2d78be8c4 # v4.0.0
>>>>>>> 003b9bc7
        with:
          token: ${{ steps.esc-secrets.outputs.PULUMI_BOT_TOKEN }}
          reaction-token: ${{ secrets.GITHUB_TOKEN }}
          commands: run-acceptance-tests
          permission: write
          issue-type: pull-request
          repository: pulumi/pulumi-kubernetes-operator
        if: ${{ github.event.issue.pull_request }}<|MERGE_RESOLUTION|>--- conflicted
+++ resolved
@@ -15,17 +15,11 @@
   command-dispatch-for-testing:
     runs-on: ubuntu-latest
     steps:
-<<<<<<< HEAD
       - name: Fetch secrets from ESC
         id: esc-secrets
         uses: pulumi/esc-action@v1
-      - uses: actions/checkout@v2
-      - name: Run Build
-        uses: peter-evans/slash-command-dispatch@v2
-=======
       - uses: actions/checkout@v4
       - uses: peter-evans/slash-command-dispatch@13bc09769d122a64f75aa5037256f6f2d78be8c4 # v4.0.0
->>>>>>> 003b9bc7
         with:
           token: ${{ steps.esc-secrets.outputs.PULUMI_BOT_TOKEN }}
           reaction-token: ${{ secrets.GITHUB_TOKEN }}
